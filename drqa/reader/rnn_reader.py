--- conflicted
+++ resolved
@@ -102,18 +102,6 @@
             )
 
         # RNN question encoder
-<<<<<<< HEAD
-        self.question_rnn = layers.StackedBRNN(
-            input_size=question_emb_dim,
-            hidden_size=args.hidden_size,
-            num_layers=args.question_layers,
-            dropout_rate=args.dropout_rnn,
-            dropout_output=args.dropout_rnn_output,
-            concat_layers=args.concat_rnn_layers,
-            rnn_type=self.RNN_TYPES[args.rnn_type],
-            padding=args.rnn_padding,
-        )
-=======
         if self.args.use_cnn:
             self.question_rnn = layers.StackedConvolutions(
                 input_size=args.embedding_dim,
@@ -148,7 +136,6 @@
                 rnn_type=self.RNN_TYPES[args.rnn_type],
                 padding=args.rnn_padding,
             )
->>>>>>> 6df78036
 
         # Output sizes of rnn encoders
         doc_hidden_size = 2 * args.hidden_size
